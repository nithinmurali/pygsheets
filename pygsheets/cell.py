# -*- coding: utf-8 -*-.

"""
pygsheets.cell
~~~~~~~~~~~~~~

This module represents a cell within the worksheet.

"""

from pygsheets.custom_types import *
from pygsheets.exceptions import (IncorrectCellLabel, CellNotFound, InvalidArgumentValue)
from pygsheets.utils import format_addr, is_number


class Cell(object):
    """
    Represents a single cell of a sheet.

    Each cell is either a simple local value or directly linked to a specific cell of a sheet. When linked any
    changes to the cell will update the :class:`Worksheet <Worksheet>` immediately.

    :param pos:         Address of the cell as coordinate tuple or label.
    :param val:         Value stored inside of the cell.
    :param worksheet:   Worksheet this cell belongs to.
    :param cell_data:   This cells data stored in json, with the same structure as cellData of the Google Sheets API v4.
    """

    def __init__(self, pos, val='', worksheet=None, cell_data=None):
        self._worksheet = worksheet
        if type(pos) == str:
            pos = format_addr(pos, 'tuple')
        self._row, self._col = pos
        self._label = format_addr(pos, 'label')
        self._value = val  # formatted value
        self._unformated_value = val  # un-formatted value
        self._formula = ''
        self._note = None
        if self._worksheet is None:
            self._linked = False
        else:
            self._linked = True
        self._color = (None, None, None, None)
        self._simplecell = True  # if format, notes etc wont be fetched on each update
        self.format = (None, None)  # number format
        self.text_format = None  # the text format as json
        self.text_rotation = None  # the text rotation as json

        self._horizontal_alignment = None
        self._vertical_alignment = None
        self.borders = None
        """Border Properties as dictionary. 
        Reference: https://developers.google.com/sheets/api/reference/rest/v4/spreadsheets#borders."""
        self.parse_value = True
        """Determines how values are interpreted by Google Sheets (True: USER_ENTERED; False: RAW).
        
        Reference: https://developers.google.com/sheets/api/reference/rest/v4/ValueInputOption"""
        self._wrap_strategy = None

        if cell_data is not None:
            self.set_json(cell_data)

    @property
    def row(self):
        """Row number of the cell."""
        return self._row

    @row.setter
    def row(self, row):
        if self._linked:
            ncell = self._worksheet.cell((row, self.col))
            self.__dict__.update(ncell.__dict__)
        else:
            self._row = row
            self._label = format_addr((self._row, self._col), 'label')

    @property
    def col(self):
        """Column number of the cell."""
        return self._col

    @col.setter
    def col(self, col):
        if self._linked:
            ncell = self._worksheet.cell((self._row, col))
            self.__dict__.update(ncell.__dict__)
        else:
            self._col = col
            self._label = format_addr((self._row, self._col), 'label')

    @property
    def label(self):
        """This cells label (e.g. 'A1')."""
        return self._label

    @label.setter
    def label(self, label):
        if self._linked:
            ncell = self._worksheet.cell(label)
            self.__dict__.update(ncell.__dict__)
        else:
            self._label = label
            self._row, self._col = format_addr(label, 'tuple')

    @property
    def value(self):
        """This cells formatted value."""
        return self._value

    @value.setter
    def value(self, value):
        self._value = value
        if self._linked:
            self._worksheet.update_value(self.label, value, self.parse_value)
            if not self._simplecell:  # for unformated value and formula
                self.fetch()
        else:
            self._formula = value if str(value).startswith('=') else ''
            self._unformated_value = ''

    @property
    def value_unformatted(self):
        """Unformatted value of this cell."""
        return self._unformated_value

    @property
    def formula(self):
        """Get/Set this cells formula if any."""
        if self._simplecell:
            self.fetch()
        return self._formula

    @formula.setter
    def formula(self, formula):
        if not formula.startswith('='):
            formula = "=" + formula
        tmp = self.parse_value
        self.parse_value = True
        self.value = formula
        self._formula = formula
        self.parse_value = tmp
        self.fetch()

    @property
    def horizontal_alignment(self):
        """Horizontal alignment of the value in this cell."""
        self.update()
        return self._horizontal_alignment

    @horizontal_alignment.setter
    def horizontal_alignment(self, value):
        if isinstance(value, HorizontalAlignment):
            self._horizontal_alignment = value
            self.update()
        else:
            raise InvalidArgumentValue('Use HorizontalAlignment for setting the horizontal alignment.')

    @property
    def vertical_alignment(self):
        """Vertical alignment of the value in this cell."""
        self.update()
        return self._vertical_alignment

    @vertical_alignment.setter
    def vertical_alignment(self, value):
        if isinstance(value, VerticalAlignment):
            self._vertical_alignment = value
            self.update()
        else:
            raise InvalidArgumentValue('Use VerticalAlignment for setting the vertical alignment.')

    @property
    def wrap_strategy(self):
        """
        How to wrap text in this cell.
        Possible wrap strategies: 'OVERFLOW_CELL', 'LEGACY_WRAP', 'CLIP', 'WRAP'.
        Reference: https://developers.google.com/sheets/api/reference/rest/v4/spreadsheets#wrapstrategy
        """
        return self._wrap_strategy

    @wrap_strategy.setter
    def wrap_strategy(self, wrap_strategy):
        self._wrap_strategy = wrap_strategy
        self.update()

    @property
    def note(self):
        """Get/Set note of this cell."""
        if self._simplecell:
            self.fetch()
        return self._note

    @note.setter
    def note(self, note):
        if self._simplecell:
            self.fetch()
        self._note = note
        self.update()

    @property
    def color(self):
        """Get/Set background color of this cell as a tuple (red, green, blue, alpha)."""
        if self._simplecell:
            self.fetch()
        return self._color

    @color.setter
    def color(self, value):
        if self._simplecell:
            self.fetch()
        if type(value) is tuple:
            if len(value) < 4:
                value = list(value) + [1.0]*(4-len(value))
        else:
            value = (value, 1.0, 1.0, 1.0)
        for c in value:
            if c < 0 or c > 1:
                raise InvalidArgumentValue("Color should be in range 0-1")
        self._color = tuple(value)
        self.update()

    @property
    def simple(self):
        """Simple cells only fetch the value itself. Set to false to fetch all cell properties."""
        return self._simplecell

    @simple.setter
    def simple(self, value):
        self._simplecell = value

    def set_text_format(self, attribute, value):
        """
        Set a text format property of this cell.

        Each format property must be set individually. Any format property which is not set will be considered
        unspecified.

        Attribute:
            - foregroundColor:    Sets the texts color. (tuple as (red, green, blue, alpha))
            - fontFamily:         Sets the texts font. (string)
            - fontSize:           Sets the text size. (integer)
            - bold:               Set/remove bold format. (boolean)
            - italic:             Set/remove italic format. (boolean)
            - strikethrough:      Set/remove strike through format. (boolean)
            - underline:          Set/remove underline format. (boolean)

        Reference: https://developers.google.com/sheets/api/reference/rest/v4/spreadsheets#textformat

        :param attribute:   The format property to set.
        :param value:       The value the format property should be set to.

        :return: :class:`cell <Cell>`
        """
        if self._simplecell:
            self.fetch()
        if attribute not in ["foregroundColor", "fontFamily", "fontSize", "bold", "italic",
                             "strikethrough", "underline"]:
            raise InvalidArgumentValue("Not a valid attribute. Check documentation for more information.")
        self.text_format[attribute] = value
        self.update()
        return self

    def set_number_format(self, format_type, pattern=''):
        """
        Set number format of this cell.

        Reference: https://developers.google.com/sheets/api/reference/rest/v4/spreadsheets#NumberFormat

        :param format_type: The type of the number format. Should be of type :class:`FormatType <FormatType>`.
        :param pattern: Pattern string used for formatting. If not set, a default pattern will be used.
                        See reference for supported patterns.
        :return: :class:`cell <Cell>`

        """
        if not isinstance(format_type, FormatType):
            raise InvalidArgumentValue("format_type should be of type pygsheets.FormatType")
        if self._simplecell:
            self.fetch()
        self.format = (format_type, pattern)
        self.update()
        return self

    def set_text_rotation(self, attribute, value):
        """
        The rotation applied to text in this cell.

        Can be defined as "angle" or as "vertical". May not define both!

        angle:
            [number] The angle between the standard orientation and the desired orientation.
            Measured in degrees. Valid values are between -90 and 90. Positive angles are angled upwards,
            negative are angled downwards.

            Note: For LTR text direction positive angles are in the counterclockwise direction,
            whereas for RTL they are in the clockwise direction.

        vertical:
            [boolean] If true, text reads top to bottom, but the orientation of individual characters is unchanged.

        Reference: https://developers.google.com/sheets/api/reference/rest/v4/spreadsheets#textrotation

        :param attribute:   "angle" or "vertical"
        :param value:       Corresponding value for the attribute. angle in (-90,90) for 'angle', boolean for 'vertical'
        :return: :class:`cell <Cell>`
        """
        if self._simplecell:
            self.fetch()
        if attribute not in ["angle", "vertical"]:
            raise InvalidArgumentValue("Text rotation can be set as 'angle' or 'vertical'. "
                                       "See documentation for details.")
        if attribute == "angle":
            if type(value) != int:
                raise InvalidArgumentValue("Property 'angle' must be an int.")
            if value not in range(-90, 91):
                raise InvalidArgumentValue("Property 'angle' must be in range -90 and 90.")
        if attribute == "vertical":
            if type(value) != bool:
                raise InvalidArgumentValue("Property 'vertical' must be set as boolean.")

        self.text_rotation = {attribute: value}
        self.update()
        return self

    def unlink(self):
        """Unlink this cell from its worksheet.

        Unlinked cells will no longer automatically update the sheet when changed. Use update or link to update the
        sheet."""
        self._linked = False
        return self

    def link(self, worksheet=None, update=False):
        """
        Link cell with the specified worksheet.

        Linked cells will synchronize any changes with the sheet as they happen.

        :param worksheet:   The worksheet to link to. Can be None if the cell was linked to a worksheet previously.
        :param update:      Update the cell immediately after linking?
        :return: :class:`cell <Cell>`
        """
        if worksheet is None and self._worksheet is None:
            raise InvalidArgumentValue("No worksheet defined to link this cell to.")
        self._linked = True
        if worksheet:
            self._worksheet = worksheet
        if update:
            self.update()
        return self

    def neighbour(self, position):
        """
        Get a neighbouring cell of this cell.

        :param position:    This may be a string 'right', 'left', 'top', 'bottom' or a tuple of relative positions
                            (e.g. (1, 2) will return a cell one below and two to the right).
        :return: :class:`neighbouring cell <Cell>`
        """
        if not self._linked:
            return False
        addr = [self.row, self.col]
        if type(position) == tuple:
            addr = (addr[0] + position[0], addr[1] + position[1])
        # TODO: this does not work if position is a list...
        elif type(position) == str:
            if "right" in position:
                addr[1] += 1
            if "left" in position:
                addr[1] -= 1
            if "top" in position:
                addr[0] -= 1
            if "bottom" in position:
                addr[0] += 1
        try:
            ncell = self._worksheet.cell(tuple(addr))
        except IncorrectCellLabel:
            raise CellNotFound
        return ncell

    def fetch(self, keep_simple=False):
        """Update the value in this cell from the linked worksheet."""
        if not keep_simple: self._simplecell = False
        if self._linked:
            result = self._worksheet.client.sheet.get(self._worksheet.spreadsheet.id,
                                                      fields='sheets/data/rowData',
                                                      includeGridData=True,
                                                      ranges=self._worksheet._get_range(self.label))
            try:
                result = result['sheets'][0]['data'][0]['rowData'][0]['values'][0]
            except (KeyError, IndexError):
                result = dict()
            self.set_json(result)
            return self
        else:
            return False

    def refresh(self):
<<<<<<< HEAD
        """Refresh the values and properties of this cell from the linked worksheet.
           Same as fetch
        """
        self.fetch(True)
=======
        """Refresh the value and properties in this cell from the linked worksheet.
           Same as fetch.
        """
        self.fetch(False)
>>>>>>> 56cf67f1

    def update(self, force=False, get_request=False, worksheet_id=None):
        """
        Update the cell of the linked sheet or the worksheet given as parameter.

        :param force:           Force an update from the sheet, even if it is unlinked.
        :param get_request:     Return the request object instead of sending the request directly.
        :param worksheet_id:    Needed if the cell is not linked otherwise the cells worksheet is used.
        """
        if not (self._linked or force) and not get_request:
            return False
        self._simplecell = False
        worksheet_id = worksheet_id if worksheet_id is not None else self._worksheet.id
        request = {
            "repeatCell": {
                "range": {
                    "sheetId": worksheet_id,
                    "startRowIndex": self.row - 1,
                    "endRowIndex": self.row,
                    "startColumnIndex": self.col - 1,
                    "endColumnIndex": self.col
                },
                "cell": self.get_json(),
                "fields": "userEnteredFormat, note, userEnteredValue"
            }
        }
        if get_request:
            return request
        self._worksheet.client.sheet.batch_update(self._worksheet.spreadsheet.id, request)

    def get_json(self):
        """Returns the cell as a dictionary structured like the Google Sheets API v4."""
        try:
            nformat, pattern = self.format
        except TypeError:
            nformat, pattern = self.format, ""

        if self._formula != '':
            value = self._formula
            value_key = 'formulaValue'
        elif is_number(self._value):
            value = self._value
            value_key = 'numberValue'
        elif type(self._value) is bool:
            value = self._value
            value_key = 'boolValue'
        elif type(self._value) is str or type(self._value) is unicode:
            value = self._value
            value_key = 'stringValue'
        else:   # @TODO errorValue key not handled
            value = self._value
            value_key = 'errorValue'

        ret_json = dict()
        ret_json["userEnteredFormat"] = dict()

        if self.format[0] is not None:
            ret_json["userEnteredFormat"]["numberFormat"] = {"type": getattr(nformat, 'value', nformat),
                                                             "pattern": pattern}
        if self._color[0] is not None:
            ret_json["userEnteredFormat"]["backgroundColor"] = {"red": self._color[0], "green": self._color[1],
                                                                "blue": self._color[2], "alpha": self._color[3]}
        if self.text_format is not None:
            ret_json["userEnteredFormat"]["textFormat"] = self.text_format
        if self.borders is not None:
            ret_json["userEnteredFormat"]["borders"] = self.borders
        if self._horizontal_alignment is not None:
            ret_json["userEnteredFormat"]["horizontalAlignment"] = self._horizontal_alignment.value
        if self._vertical_alignment is not None:
            ret_json["userEnteredFormat"]["verticalAlignment"] = self._vertical_alignment.value
        if self._wrap_strategy is not None:
            ret_json["userEnteredFormat"]["wrapStrategy"] = self._wrap_strategy

        if self._note is not None:
            ret_json["note"] = self._note
        ret_json["userEnteredValue"] = {value_key: value}

        return ret_json

    def set_json(self, cell_data):
        """
        Reads a json-dictionary returned by the Google Sheets API v4 and initialize all the properties from it.

        :param cell_data:   The cells data.
        """
        self._simplecell = False

        self._value = cell_data.get('formattedValue', '')
        try:
            self._unformated_value = list(cell_data['effectiveValue'].values())[0]
        except KeyError:
            self._unformated_value = ''
        self._formula = cell_data.get('userEnteredValue', {}).get('formulaValue', '')

        self._note = cell_data.get('note', None)
        nformat = cell_data.get('userEnteredFormat', {}).get('numberFormat', {})
        self.format = (nformat.get('type', None), nformat.get('pattern', ''))
        color = cell_data.get('userEnteredFormat', {}) \
            .get('backgroundColor', {'red': None, 'green': None, 'blue': None, 'alpha': None})
        self._color = (color.get('red', 0), color.get('green', 0), color.get('blue', 0), color.get('alpha', 0))
        self.text_format = cell_data.get('userEnteredFormat', {}).get('textFormat', None)
        self.text_rotation = cell_data.get('userEnteredFormat', {}).get('textRotation', None)
        self.borders = cell_data.get('userEnteredFormat', {}).get('borders', None)
        self._wrap_strategy = cell_data.get('userEnteredFormat', {}).get('wrapStrategy', "WRAP_STRATEGY_UNSPECIFIED")

        nhorozondal_alignment = cell_data.get('userEnteredFormat', {}).get('horizontalAlignment', None)
        self._horizontal_alignment = \
            HorizontalAlignment[nhorozondal_alignment] if nhorozondal_alignment is not None else None
        nvertical_alignment = cell_data.get('userEnteredFormat', {}).get('verticalAlignment', None)
        self._vertical_alignment = \
            VerticalAlignment[nvertical_alignment] if nvertical_alignment is not None else None

    def __eq__(self, other):
        if self._worksheet is not None and other._worksheet is not None:
            if self._worksheet != other._worksheet:
                return False
        if self.label != other.label:
            return False
        return True

    def __repr__(self):
        return '<%s %s %s>' % (self.__class__.__name__, self.label, repr(self.value))<|MERGE_RESOLUTION|>--- conflicted
+++ resolved
@@ -395,17 +395,10 @@
             return False
 
     def refresh(self):
-<<<<<<< HEAD
-        """Refresh the values and properties of this cell from the linked worksheet.
-           Same as fetch
-        """
-        self.fetch(True)
-=======
         """Refresh the value and properties in this cell from the linked worksheet.
            Same as fetch.
         """
         self.fetch(False)
->>>>>>> 56cf67f1
 
     def update(self, force=False, get_request=False, worksheet_id=None):
         """
