--- conflicted
+++ resolved
@@ -30,16 +30,12 @@
         self._unformated_value = val  # unformated vlaue
         self._formula = ''
         self._note = ''
-<<<<<<< HEAD
         self._color = (1.0, 1.0, 1.0, 1.0)
-        self._simplecell = True
-=======
         self._simplecell = True  # if format, notes etc wont fe fetced on each update
         if self._worksheet is None:
             self._linked = False
         else:
             self._linked = True
->>>>>>> 66422818
 
         self.format = (FormatType.CUSTOM, '')
         """tuple specifying data format (format type, pattern) or just format"""
@@ -172,48 +168,6 @@
             self.update()
         return self
 
-<<<<<<< HEAD
-=======
-    def set_format(self, format_type, pattern=None):
-        """
-        set cell format
-
-        :param format_type: number format of the cell as enum FormatType
-        :param pattern: Pattern string used for formatting.
-        :return:
-        """
-        self._simplecell = False
-        self._format = format_type
-        self._format_pattern = pattern
-        if not self._linked:
-            return False
-        if not isinstance(format_type, FormatType):
-            raise InvalidArgumentValue("format_type")
-        request = {
-            "repeatCell": {
-                "range": {
-                    "sheetId": self._worksheet.id,
-                    "startRowIndex": self.row - 1,
-                    "endRowIndex": self.row,
-                    "startColumnIndex": self.col - 1,
-                    "endColumnIndex": self.col
-                },
-                "cell": {
-                    "userEnteredFormat": {
-                        "numberFormat": {
-                            "type": format_type.value,
-                            "pattern": pattern
-                        }
-                    }
-                },
-                "fields": "userEnteredFormat.numberFormat"
-            }
-        }
-        self._worksheet.client.sh_batch_update(self._worksheet.spreadsheet.id, request, None, False)
-        self.fetch()
-        return self
-
->>>>>>> 66422818
     def neighbour(self, position):
         """
         get a neighbouring cell of this cell
@@ -286,7 +240,7 @@
                 "fields": "userEnteredFormat, note"
             }
         }
-        self.worksheet.client.sh_batch_update(self.worksheet.spreadsheet.id, request, None, False)
+        self._worksheet.client.sh_batch_update(self._worksheet.spreadsheet.id, request, None, False)
         self.value = self._value  # @TODO combine to above?
 
     def get_json(self):
@@ -295,7 +249,7 @@
             nformat, pattern = self.format
         except ValueError:
             nformat, pattern = self.format, ""
-        json_repr = {
+        return {
                     "userEnteredFormat": {
                         "numberFormat": {
                             "type": nformat.value,
@@ -311,16 +265,7 @@
                         "borders": self.borders
                     },
                     "note": self._note,
-<<<<<<< HEAD
                 }
-        return json_repr
-=======
-                },
-                "fields": "userEnteredFormat.numberFormat, note, userEnteredValue.stringValue"
-            }
-        }
-        self._worksheet.client.sh_batch_update(self._worksheet.spreadsheet.id, request, None, False)
->>>>>>> 66422818
 
     def __eq__(self, other):
         if self._worksheet is not None and other._worksheet is not None:
