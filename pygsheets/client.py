# -*- coding: utf-8 -*-.

"""
pygsheets.client
~~~~~~~~~~~~~~~~

This module contains Client class responsible for communicating with
Google SpreadSheet API.

"""
import re
import warnings
import os
import tempfile
import uuid


<<<<<<< HEAD
from pygsheets.api import DriveAPIWrapper, SheetAPIWrapper
from .spreadsheet import Spreadsheet
from .exceptions import (AuthenticationError, SpreadsheetNotFound,
                         NoValidUrlKeyFound, RequestError,
                         InvalidArgumentValue, InvalidUser)
from .custom_types import *
from .utils import format_addr
=======
from pygsheets.drive import DriveAPIWrapper
from pygsheets.spreadsheet import Spreadsheet
from pygsheets.exceptions import (AuthenticationError, SpreadsheetNotFound,
                                  NoValidUrlKeyFound, RequestError,
                                  InvalidArgumentValue)
from pygsheets.custom_types import *
from pygsheets.utils import format_addr
>>>>>>> 8c738691

import httplib2
from json import load as jload
from googleapiclient import discovery
from oauth2client.file import Storage
from oauth2client import client
from oauth2client import tools
from oauth2client.service_account import ServiceAccountCredentials
try:
    import argparse
    flags = tools.argparser.parse_args([])
except ImportError:
    flags = None

SCOPES = ['https://www.googleapis.com/auth/spreadsheets', 'https://www.googleapis.com/auth/drive']
GOOGLE_SHEET_CELL_UPDATES_LIMIT = 50000

_url_key_re_v1 = re.compile(r'key=([^&#]+)')
_url_key_re_v2 = re.compile(r"/spreadsheets/d/([a-zA-Z0-9-_]+)")
_email_patttern = re.compile(r"\"?([-a-zA-Z0-9.`?{}]+@[-a-zA-Z0-9.]+\.\w+)\"?")
# _domain_pattern = re.compile("(?!-)[A-Z\d-]{1,63}(?<!-)$", re.IGNORECASE)


class Client(object):
    """An instance of this class communicates with Google API.

    :param oauth: An OAuth2 credential object. Credential objects are those created by the
                 oauth2client library. https://github.com/google/oauth2client
    :param http_client: (optional) A object capable of making HTTP requests
    :param retries: (optional) The number of times connection will be
                tried before raising a timeout error.

    >>> c = pygsheets.Client(oauth=OAuthCredentialObject)

    """

    spreadsheet_cls = Spreadsheet

    def __init__(self, oauth, http_client=None, retries=1, no_cache=False):
        if no_cache:
            cache = None
        else:
            cache = os.path.join(tempfile.gettempdir(), str(uuid.uuid4()))
        if os.name == "nt":
            cache = "\\\\?\\" + cache

        self.oauth = oauth
        http_client = http_client or httplib2.Http(cache=cache, timeout=20)
        http = self.oauth.authorize(http_client)
        data_path = os.path.join(os.path.dirname(os.path.abspath(__file__)), "data")
        with open(os.path.join(data_path, "sheets_discovery.json")) as jd:
            self.service = discovery.build_from_document(jload(jd), http=http)

        self.sheet = SheetAPIWrapper(http, data_path, retries=retries)
        self.drive = DriveAPIWrapper(http, data_path)
        self._spreadsheeets = []
        self.batch_requests = dict()
        self.retries = retries
        self.enableTeamDriveSupport = False  # if teamdrive files should be included
        self.teamDriveId = None  # teamdrive to search for spreadsheet

    def spreadsheet_ids(self, query=None):
        """A list of all the ids of spreadsheets present in the users drive or TeamDrive."""
        return [x['id'] for x in self.drive.spreadsheet_metadata(query)]

    def spreadsheet_titles(self, query=None):
        """A list of all the titles of spreadsheets present in the users drive or TeamDrive."""
        return [x['name'] for x in self.drive.spreadsheet_metadata(query)]

    def create(self, title, template, folder=None, **kwargs):
        """Creates a spreadsheet, returning a :class:`~pygsheets.Spreadsheet` instance.

        :param folder: id of the parent folder, where the spreadsheet is to be created
        :param title: A title of a spreadsheet.

        """
        response = self.sheet.create(title, template=template, **kwargs)
        if folder:
            self.drive.move_file(response['spreadsheetId'],
                                 old_folder=self.drive.spreadsheet_metadata(query="name = '" + title + "'")[0]['parents'][0],
                                 new_folder=folder)
        return self.spreadsheet_cls(self, jsonsheet=response)

    def open(self, title):
        """Open a spreadsheet by title.

        In a case where there are several sheets with the same title, the first one is returned.

        >>> import pygsheets
        >>> c = pygsheets.authorize()
        >>> c.open('TestSheet')

        :param title:                           A title of a spreadsheet.
        :returns                                :class:`~pygsheets.Spreadsheet`.
        :raises pygsheets.SpreadsheetNotFound:  No spreadsheet with the given title was found.
        """
        try:
            spreadsheet = list(filter(lambda x: x['name'] == title, self.drive.spreadsheet_metadata()))[0]
            return self.open_by_key(spreadsheet['id'])
        except KeyError:
            raise SpreadsheetNotFound('Could not find a spreadsheet with title %s.' % title)

    def open_by_key(self, key):
        """Open a spreadsheet by key.

        >>> import pygsheets
        >>> c = pygsheets.authorize()
        >>> c.open_by_key('0BmgG6nO_6dprdS1MN3d3MkdPa142WFRrdnRRUWl1UFE')

        :param key:                             The key of a spreadsheet. (can be found in the sheet URL)
        :returns                                :class:`~pygsheets.Spreadsheet`
        :raises pygsheets.SpreadsheetNotFound:  No spreadsheet with the given key was found.
        """
        return self.spreadsheet_cls(self, self.sheet.get(key))

    def open_by_url(self, url):
        """Open a spreadsheet by URL.

        >>> import pygsheets
        >>> c = pygsheets.authorize()
        >>> c.open_by_url('https://docs.google.com/spreadsheet/ccc?key=0Bm...FE&hl')

        :param url:                             URL of a spreadsheet as it appears in a browser.
        :returns:                               :class:`~pygsheets.Spreadsheet`
        :raises pygsheets.SpreadsheetNotFound:  No spreadsheet was found with the given URL.
        """
        m1 = _url_key_re_v1.search(url)
        if m1:
            return self.open_by_key(m1.group(1))

        else:
            m2 = _url_key_re_v2.search(url)
            if m2:
                return self.open_by_key(m2.group(1))
            else:
                raise NoValidUrlKeyFound

    def open_all(self, query=None):
        """Opens all available spreadsheets.

        Result can be filtered when specifying the query parameter.

        `Reference <https://developers.google.com/drive/v3/web/search-parameters>`_

        :param query:   Can be used to filter the returned metadata.
        :returns:       A list of :class:`~pygsheets.Spreadsheet`.
        """
        return [self.open_by_key(key) for key in self.spreadsheet_ids(query=query)]

    def open_as_json(self, key, **kwargs):
        """Returns the json response from a spreadsheet."""
        return self.sheet.get(key, **kwargs)

    def get_range(self, spreadsheet_id, vrange, majordim='ROWS', value_render=ValueRenderOption.FORMATTED):
        """
         fetches  values from sheet.

        :param spreadsheet_id:  spreadsheet id
        :param vrange: range in A! format
        :param majordim: if the major dimension is rows or cols 'ROWS' or 'COLUMNS'
        :param value_render: format of output values

        :returns: 2d array
        """

        if isinstance(value_render, ValueRenderOption):
            value_render = value_render.value

        if not type(value_render) == str:
            raise InvalidArgumentValue("value_render")

        request = self.service.spreadsheets().values().get(spreadsheetId=spreadsheet_id, range=vrange,
                                                           majorDimension=majordim, valueRenderOption=value_render,
                                                           dateTimeRenderOption=None)
        result = self._execute_request(spreadsheet_id, request, False)
        try:
            return result['values']
        except KeyError:
            return [['']]

    def update_sheet_properties(self, spreadsheet_id, propertyObj, fields_to_update=
                                'title,hidden,gridProperties,tabColor,rightToLeft', batch=False):
        """wrapper for updating sheet properties"""
        request = {"updateSheetProperties": {"properties": propertyObj, "fields": fields_to_update}}
        return self.sh_batch_update(spreadsheet_id, request, None, batch)

    def sh_get_ssheet(self, spreadsheet_id, fields, ranges=None, include_data=True):
        request = self.service.spreadsheets().get(spreadsheetId=spreadsheet_id,
                                                  fields=fields, ranges=ranges, includeGridData=include_data)
        return self._execute_request(spreadsheet_id, request, False)

    def sh_update_range(self, spreadsheet_id, body, batch, parse=True):
        cformat = 'USER_ENTERED' if parse else 'RAW'
        batch_limit = GOOGLE_SHEET_CELL_UPDATES_LIMIT
        if body['majorDimension'] == 'ROWS':
            batch_length = int(batch_limit / len(body['values'][0]))  # num of rows to include in a batch
            num_rows = len(body['values'])
        else:
            batch_length = int(batch_limit / len(body['values']))  # num of rows to include in a batch
            num_rows = len(body['values'][0])
        if len(body['values'])*len(body['values'][0]) <= batch_limit:
            final_request = self.service.spreadsheets().values().update(spreadsheetId=spreadsheet_id, range=body['range'],
                                                                        valueInputOption=cformat, body=body)
            self._execute_request(spreadsheet_id, final_request, batch)
        else:
            if batch_length == 0:
                raise AssertionError("num_columns < "+str(GOOGLE_SHEET_CELL_UPDATES_LIMIT))
            values = body['values']
            title, value_range = body['range'].split('!')
            value_range_start, value_range_end = value_range.split(':')
            value_range_end = list(format_addr(str(value_range_end), output='tuple'))
            value_range_start = list(format_addr(str(value_range_start), output='tuple'))
            max_rows = value_range_end[0]
            start_row = value_range_start[0]
            for batch_start in range(0, num_rows, batch_length):
                if body['majorDimension'] == 'ROWS':
                    body['values'] = values[batch_start:batch_start+batch_length]
                else:
                    body['values'] = [col[batch_start:batch_start + batch_length] for col in values]
                value_range_start[0] = batch_start + start_row
                value_range_end[0] = min(batch_start+batch_length, max_rows) + start_row
                body['range'] = title+'!'+format_addr(tuple(value_range_start), output='label')+':' + \
                                format_addr(tuple(value_range_end), output='label')
                final_request = self.service.spreadsheets().values().update(spreadsheetId=spreadsheet_id, body=body,
                                                                            range=body['range'], valueInputOption=cformat)
                self._execute_request(spreadsheet_id, final_request, batch)

    def sh_batch_clear(self, spreadsheet_id, body, batch=False):
        """wrapper around batch clear"""
        final_request = self.service.spreadsheets().values().batchClear(spreadsheetId=spreadsheet_id, body=body)
        self._execute_request(spreadsheet_id, final_request, batch)

    def sh_append(self, spreadsheet_id, body, rranage, replace=False, batch=False):
        """wrapper around batch append"""
        if replace:
            inoption = "OVERWRITE"
        else:
            inoption = "INSERT_ROWS"
        final_request = self.service.spreadsheets().values().append(spreadsheetId=spreadsheet_id, range=rranage, body=body,
                                                                    insertDataOption=inoption, includeValuesInResponse=False,
                                                                    valueInputOption="USER_ENTERED")
        self._execute_request(spreadsheet_id, final_request, batch)

    # @TODO use batch update more efficiently
    def sh_batch_update(self, spreadsheet_id, request, fields=None, batch=False):
        if type(request) == list:
            body = {'requests': request}
        else:
            body = {'requests': [request]}
        final_request = self.service.spreadsheets().batchUpdate(spreadsheetId=spreadsheet_id, body=body,
                                                                fields=fields)
        return self._execute_request(spreadsheet_id, final_request, batch)

    def _execute_request(self, spreadsheet_id, request, batch):
        """Execute the request"""
        if batch:
            try:
                self.batch_requests[spreadsheet_id].append(request)
            except KeyError:
                self.batch_requests[spreadsheet_id] = [request]
        else:
            for i in range(self.retries):
                try:
                    response = request.execute()
                except Exception as e:
                    if repr(e).find('timed out') == -1:
                        raise
                    if i == self.retries-1:
                        raise RequestError("Timeout : " + repr(e))
                    # print ("Cant connect, retrying ... " + str(i))
                else:
                    return response

    # @TODO combine adj batch requests into 1
    def send_batch(self, spreadsheet_id):
        """Send all batched requests
        :param spreadsheet_id: id of ssheet batch requests to send
        :return: False if no batched requests
        """
        if spreadsheet_id not in self.batch_requests or self.batch_requests == []:
            return False

        def callback(request_id, response, exception):
            if exception:
                print(exception)
            else:
                # print("request " + request_id + " completed")
                pass
        i = 0
        batch_req = self.service.new_batch_http_request(callback=callback)
        for req in self.batch_requests[spreadsheet_id]:
            batch_req.add(req)
            i += 1
            if i % 100 == 0:  # as there is an limit of 100 requests
                i = 0
                batch_req.execute()
                batch_req = self.service.new_batch_http_request(callback=callback)
        batch_req.execute()
        self.batch_requests[spreadsheet_id] = []
        return True


def get_outh_credentials(client_secret_file, credential_dir=None, outh_nonlocal=False):
    """Gets valid user credentials from storage.

    If nothing has been stored, or if the stored credentials are invalid,
    the OAuth2 flow is completed to obtain the new credentials.

    :param client_secret_file: path to outh2 client secret file
    :param credential_dir: path to directory where tokens should be stored
                           'global' if you want to store in system-wide location
                           None if you want to store in current script directory
    :param outh_nonlocal: if the authorization should be done in another computer,
                     this will provide a url which when run will ask for credentials

    :return
        Credentials, the obtained credential.
    """
    lflags = flags
    if credential_dir == 'global':
        home_dir = os.path.expanduser('~')
        credential_dir = os.path.join(home_dir, '.credentials')
        if not os.path.exists(credential_dir):
            os.makedirs(credential_dir)
    elif not credential_dir:
        credential_dir = os.getcwd()
    else:
        pass

    # verify credentials directory
    if not os.path.isdir(credential_dir):
        raise IOError(2, "Credential directory does not exist.", credential_dir)
    credential_path = os.path.join(credential_dir, 'sheets.googleapis.com-python.json')

    # check if refresh token file is passed
    with warnings.catch_warnings():
        warnings.simplefilter("ignore")
        try:
            store = Storage(client_secret_file)
            credentials = store.get()
        except KeyError:
            credentials = None

    # else try to get credentials from storage
    if not credentials or credentials.invalid:
        try:
            with warnings.catch_warnings():
                warnings.simplefilter("ignore")
                store = Storage(credential_path)
                credentials = store.get()
        except KeyError:
            credentials = None

    # else get the credentials from flow
    if not credentials or credentials.invalid:
        # verify client secret file
        if not os.path.isfile(client_secret_file):
            raise IOError(2, "Client secret file does not exist.", client_secret_file)
        # execute flow
        flow = client.flow_from_clientsecrets(client_secret_file, SCOPES)
        flow.user_agent = 'pygsheets'
        if lflags:
            lflags.noauth_local_webserver = outh_nonlocal
            credentials = tools.run_flow(flow, store, lflags)
        else:  # Needed only for compatibility with Python 2.6
            credentials = tools.run(flow, store)
        print('Storing credentials to ' + credential_path)
    return credentials


def authorize(outh_file='client_secret.json', outh_creds_store=None, outh_nonlocal=False, service_file=None,
              credentials=None, **client_kwargs):
    """Login to Google API using OAuth2 credentials.

    This function instantiates :class:`Client` and performs authentication.

    :param outh_file: path to outh2 credentials file, or tokens file
    :param outh_creds_store: path to directory where tokens should be stored
                           'global' if you want to store in system-wide location
                           None if you want to store in current script directory
    :param outh_nonlocal: if the authorization should be done in another computer,
                         this will provide a url which when run will ask for credentials
    :param service_file: path to service credentials file
    :param credentials: outh2 credentials object

    :param no_cache: (http client arg) do not ask http client to use a cache in tmp dir, useful for environments where
                     filesystem access prohibited
                     default: False

    :returns: :class:`Client` instance.

    """
    # @TODO handle exceptions
    if not credentials:
        if service_file:
            with open(service_file) as data_file:
                data = jload(data_file)
            credentials = ServiceAccountCredentials.from_json_keyfile_name(service_file, SCOPES)
        elif outh_file:
            credentials = get_outh_credentials(client_secret_file=outh_file, credential_dir=outh_creds_store,
                                               outh_nonlocal=outh_nonlocal)
        else:
            raise AuthenticationError
    rclient = Client(oauth=credentials, **client_kwargs)
    return rclient


# @TODO
def public():
    """
    return a :class:`Client` which can acess only publically shared sheets

    """
    pass<|MERGE_RESOLUTION|>--- conflicted
+++ resolved
@@ -15,15 +15,6 @@
 import uuid
 
 
-<<<<<<< HEAD
-from pygsheets.api import DriveAPIWrapper, SheetAPIWrapper
-from .spreadsheet import Spreadsheet
-from .exceptions import (AuthenticationError, SpreadsheetNotFound,
-                         NoValidUrlKeyFound, RequestError,
-                         InvalidArgumentValue, InvalidUser)
-from .custom_types import *
-from .utils import format_addr
-=======
 from pygsheets.drive import DriveAPIWrapper
 from pygsheets.spreadsheet import Spreadsheet
 from pygsheets.exceptions import (AuthenticationError, SpreadsheetNotFound,
@@ -31,7 +22,6 @@
                                   InvalidArgumentValue)
 from pygsheets.custom_types import *
 from pygsheets.utils import format_addr
->>>>>>> 8c738691
 
 import httplib2
 from json import load as jload
@@ -84,8 +74,6 @@
         data_path = os.path.join(os.path.dirname(os.path.abspath(__file__)), "data")
         with open(os.path.join(data_path, "sheets_discovery.json")) as jd:
             self.service = discovery.build_from_document(jload(jd), http=http)
-
-        self.sheet = SheetAPIWrapper(http, data_path, retries=retries)
         self.drive = DriveAPIWrapper(http, data_path)
         self._spreadsheeets = []
         self.batch_requests = dict()
@@ -101,19 +89,22 @@
         """A list of all the titles of spreadsheets present in the users drive or TeamDrive."""
         return [x['name'] for x in self.drive.spreadsheet_metadata(query)]
 
-    def create(self, title, template, folder=None, **kwargs):
+    def create(self, title, folder=None):
         """Creates a spreadsheet, returning a :class:`~pygsheets.Spreadsheet` instance.
 
         :param folder: id of the parent folder, where the spreadsheet is to be created
         :param title: A title of a spreadsheet.
 
         """
-        response = self.sheet.create(title, template=template, **kwargs)
+        body = {'properties': {'title': title}}
+        request = self.service.spreadsheets().create(body=body)
+        result = self._execute_request(None, request, False)
+        self._spreadsheeets.append({'name': title, "id": result['spreadsheetId']})
         if folder:
-            self.drive.move_file(response['spreadsheetId'],
+            self.drive.move_file(result['spreadsheetId'],
                                  old_folder=self.drive.spreadsheet_metadata(query="name = '" + title + "'")[0]['parents'][0],
                                  new_folder=folder)
-        return self.spreadsheet_cls(self, jsonsheet=response)
+        return self.spreadsheet_cls(self, jsonsheet=result)
 
     def open(self, title):
         """Open a spreadsheet by title.
@@ -145,7 +136,8 @@
         :returns                                :class:`~pygsheets.Spreadsheet`
         :raises pygsheets.SpreadsheetNotFound:  No spreadsheet with the given key was found.
         """
-        return self.spreadsheet_cls(self, self.sheet.get(key))
+        response = self.sh_get_ssheet(key, 'properties,sheets/properties,spreadsheetId,namedRanges', include_data=False)
+        return self.spreadsheet_cls(self, response)
 
     def open_by_url(self, url):
         """Open a spreadsheet by URL.
@@ -181,9 +173,9 @@
         """
         return [self.open_by_key(key) for key in self.spreadsheet_ids(query=query)]
 
-    def open_as_json(self, key, **kwargs):
+    def open_as_json(self, key):
         """Returns the json response from a spreadsheet."""
-        return self.sheet.get(key, **kwargs)
+        return self.sh_get_ssheet(key, 'properties,sheets/properties,spreadsheetId,namedRanges', include_data=False)
 
     def get_range(self, spreadsheet_id, vrange, majordim='ROWS', value_render=ValueRenderOption.FORMATTED):
         """
@@ -264,6 +256,12 @@
         final_request = self.service.spreadsheets().values().batchClear(spreadsheetId=spreadsheet_id, body=body)
         self._execute_request(spreadsheet_id, final_request, batch)
 
+    def sh_copy_worksheet(self, src_ssheet, src_worksheet, dst_ssheet):
+        """wrapper of sheets copyTo"""
+        final_request = self.service.spreadsheets().sheets().copyTo(spreadsheetId=src_ssheet, sheetId=src_worksheet,
+                                                                    body={"destinationSpreadsheetId": dst_ssheet})
+        return self._execute_request(dst_ssheet, final_request, False)
+
     def sh_append(self, spreadsheet_id, body, rranage, replace=False, batch=False):
         """wrapper around batch append"""
         if replace:
