# -*- coding: utf-8 -*-.

"""
pygsheets.worksheet
~~~~~~~~~~~~~~~~~~~

This module contains worksheet model

"""

import datetime
import re
import warnings

from .cell import Cell
from .datarange import DataRange
from .exceptions import (IncorrectCellLabel, CellNotFound, InvalidArgumentValue, RangeNotFound)
from .utils import numericise_all, format_addr
from .custom_types import *
try:
    from pandas import DataFrame , MultiIndex
except ImportError:
    DataFrame = None


class Worksheet(object):
    """
    A class for worksheet object.

    :param spreadsheet: Spreadsheet object to whosm this worksheet belongs to
    :param jsonSheet: The JsonSheet containing all properties of this sheet
                      Ref to api details for more info
    """

    def __init__(self, spreadsheet, jsonSheet):
        self.spreadsheet = spreadsheet
        self.client = spreadsheet.client
        self._linked = True
        self.jsonSheet = jsonSheet
        self.data_grid = None  # for storing sheet data while unlinked
        self.grid_update_time = None

    def __repr__(self):
        return '<%s %s index:%s>' % (self.__class__.__name__,
                                     repr(self.title), self.index)

    @property
    def id(self):
        """Id of a worksheet."""
        return self.jsonSheet['properties']['sheetId']

    @property
    def index(self):
        """Index of worksheet"""
        return self.jsonSheet['properties']['index']

    @property
    def title(self):
        """Title of a worksheet."""
        return self.jsonSheet['properties']['title']

    @title.setter
    def title(self, title):
        self.jsonSheet['properties']['title'] = title
        if self._linked:
            self.client.update_sheet_properties(self.spreadsheet.id, self.jsonSheet['properties'], 'title')

    @property
    def rows(self):
        """Number of rows"""
        return int(self.jsonSheet['properties']['gridProperties']['rowCount'])

    @rows.setter
    def rows(self, row_count):
        if row_count == self.rows:
            return
        self.jsonSheet['properties']['gridProperties']['rowCount'] = int(row_count)
        if self._linked:
            self.client.update_sheet_properties(self.spreadsheet.id, self.jsonSheet['properties'],
                                                'gridProperties/rowCount')

    @property
    def cols(self):
        """Number of columns"""
        return int(self.jsonSheet['properties']['gridProperties']['columnCount'])

    @cols.setter
    def cols(self, col_count):
        if col_count == self.cols:
            return
        self.jsonSheet['properties']['gridProperties']['columnCount'] = int(col_count)
        if self._linked:
            self.client.update_sheet_properties(self.spreadsheet.id, self.jsonSheet['properties'],
                                                'gridProperties/columnCount')

    # @TODO the update is not instantaious
    def _update_grid(self, force=False):
        """
        update the data grid with values from sheeet
        :param force: force update data grid

        """
        if not self.data_grid or force:
            self.data_grid = self.get_all_values(returnas='cells', include_empty=False)
        elif not force:
            updated = datetime.datetime.strptime(self.spreadsheet.updated, '%Y-%m-%dT%H:%M:%S.%fZ')
            if updated > self.grid_update_time:
                self.data_grid = self.get_all_values(returnas='cells', include_empty=False)
        self.grid_update_time = datetime.datetime.utcnow()

    # @TODO update values too (currently only sync worksheet properties)
    def link(self, syncToColoud=True):
        """ Link the spread sheet with colud, so all local changes
            will be updated instantly, so does all data fetches

            :param  syncToColoud: update the cloud with local changes if set to true
                          update the local copy with cloud if set to false
        """
        if syncToColoud:
            self.client.update_sheet_properties(self.spreadsheet.id, self.jsonSheet['properties'])
        else:
            wks = self.spreadsheet.worksheet(self, property='id', value=self.id)
            self.jsonSheet = wks.jsonSheet
        self._linked = True

    # @TODO
    def unlink(self):
        """ Unlink the spread sheet with colud, so all local changes
            will be made on local copy fetched
        """
        warnings.warn("Complete functionality not implimented")
        self._linked = False

    def sync(self):
        """sync the worksheet to cloud"""
        self.link(True)

    def _get_range(self, start_label, end_label=None):
        """get range in A1 notation, given start and end labels

        """
        if not end_label:
            end_label = start_label
        return self.title + '!' + ('%s:%s' % (format_addr(start_label, 'label'),
                                              format_addr(end_label, 'label')))

    def cell(self, addr):
        """
        Returns cell object at given address.

        :param addr: cell address as either tuple (row, col) or cell label 'A1'

        :returns: an instance of a :class:`Cell`

        Example:

        >>> wks.cell((1,1))
        <Cell R1C1 "I'm cell A1">
        >>> wks.cell('A1')
        <Cell R1C1 "I'm cell A1">

        """
        try:
            if type(addr) is str:
                val = self.client.get_range(self.spreadsheet.id, self._get_range(addr, addr), 'ROWS')[0][0]
            elif type(addr) is tuple:
                label = format_addr(addr, 'label')
                val = self.client.get_range(self.spreadsheet.id, self._get_range(label, label), 'ROWS')[0][0]
            else:
                raise CellNotFound
        except Exception as e:
            if str(e).find('exceeds grid limits') != -1:
                raise CellNotFound
            else:
                raise

        return Cell(addr, val, self)

    def range(self, crange, returnas='cells'):
        """Returns a list of :class:`Cell` objects from specified range.

        :param crange: A string with range value in common format,
                         e.g. 'A1:A5'.
        :param returnas: cann be 'matrix', 'cell', 'range' the correponding type will be returned
        """
        startcell = crange.split(':')[0]
        endcell = crange.split(':')[1]
        return self.get_values(startcell, endcell, returnas=returnas)

    def get_value(self, addr):
        """
        value of a cell at given address

        :param addr: cell address as either tuple or label

        """
        addr = format_addr(addr, 'tuple')
        try:
            return self.get_values(addr, addr, include_empty=False)[0][0]
        except KeyError:
            raise CellNotFound

    def get_values(self, start, end, returnas='matrix', majdim='ROWS', include_empty=True, include_all=False):
        """Returns value of cells given the topleft corner position
        and bottom right position

        :param start: topleft position as tuple or label
        :param end: bottomright position as tuple or label
        :param majdim: output as rowwise or columwise
                       takes - 'ROWS' or 'COLMUNS'
        :param returnas: return as list of strings of cell objects
                         takes - 'matrix' or 'cell'
        :param include_empty: include empty trailing cells/values until last non-zero value
                             ignored is inclue_all is True
        :param include_all: include all the cells in the range empty/non-empty

        Example:

        >>> wks.values((1,1),(3,3))
        [[u'another look.', u'', u'est'],
         [u'EE 4212', u"it's down there "],
         [u'ee 4210', u'somewhere, let me take ']]

        """
        values = self.client.get_range(self.spreadsheet.id, self._get_range(start, end), majdim.upper())
        start = format_addr(start, 'tuple')
        if include_all or returnas == 'range':
            end = format_addr(end, 'tuple')
            max_cols = end[1] - start[1] + 1
            max_rows = end[0] - start[0] + 1
            matrix = [list(x + [''] * (max_cols - len(x))) for x in values]
            if max_rows > len(matrix):
                matrix.extend([['']*max_cols]*(max_rows - len(matrix)))
        elif include_empty:
            max_cols = len(max(values, key=len))
            matrix = [list(x + [''] * (max_cols - len(x))) for x in values]
        else:
            matrix = values

        if returnas == 'matrix':
            return matrix
        else:
            cells = []
            for k in range(len(matrix)):
                row = []
                for i in range(len(matrix[k])):
                    if majdim == 'COLUMNS':
                        row.append(Cell((start[0]+i, start[1]+k), matrix[k][i], self))
                    elif majdim == 'ROWS':
                        row.append(Cell((start[0]+k, start[1]+i), matrix[k][i], self))
                    else:
                        raise InvalidArgumentValue('majdim')

                cells.append(row)
            if returnas.startswith('cell'):
                return cells
            elif returnas == 'range':
                return DataRange(start, end, worksheet=self, data=cells)

    def get_all_values(self, returnas='matrix', majdim='ROWS', include_empty=True):
        """Returns a list of lists containing all cells' values as strings.

        :param majdim: output as row wise or columwise
        :param returnas: return as list of strings of cell objects
        :param include_empty: whether to include empty values
        :type returnas: 'matrix','cell'

        Example:

        >>> wks.get_all_values()
        [[u'another look.', u'', u'est'],
         [u'EE 4212', u"it's down there "],
         [u'ee 4210', u'somewhere, let me take ']]
        """
        return self.get_values((1, 1), (self.rows, self.cols), returnas=returnas,
                               majdim=majdim, include_empty=include_empty)

    # @TODO add clustring (use append?)
    def get_all_records(self, empty_value='', head=1):
        """
        Returns a list of dictionaries, all of them having:
            - the contents of the spreadsheet's with the head row as keys, \
            And each of these dictionaries holding
            - the contents of subsequent rows of cells as values.

        Cell values are numericised (strings that can be read as ints
        or floats are converted).

        :param empty_value: determines empty cell's value
        :param head: determines wich row to use as keys, starting from 1
            following the numeration of the spreadsheet.

        :returns: a list of dict with header column values as head and rows as list
        """
        idx = head - 1
        data = self.get_all_values(returnas='matrix', include_empty=False)
        keys = data[idx]
        values = [numericise_all(row, empty_value) for row in data[idx + 1:]]
        return [dict(zip(keys, row)) for row in values]

    def get_row(self, row, returnas='matrix', include_empty=True):
        """Returns a list of all values in a `row`.

        Empty cells in this list will be rendered as :const:` `.

        :param include_empty: whether to include empty values
        :param row: index of row
        :param returnas: ('matrix' or 'cell') return as cell objects or just 2d array

        """
        return self.get_values((row, 1), (row, self.cols),
                               returnas=returnas, include_empty=include_empty)[0]

    def get_col(self, col, returnas='matrix', include_empty=True):
        """Returns a list of all values in column `col`.

        Empty cells in this list will be rendered as :const:` `.

        :param include_empty: whether to include empty values
        :param col: index of col
        :param returnas: ('matrix' or 'cell') return as cell objects or just values

        """
        return self.get_values((1, col), (self.rows, col), majdim='COLUMNS',
                               returnas=returnas, include_empty=include_empty)[0]

    def update_cell(self, addr, val, parse=True):
        """Sets the new value to a cell.

        :param addr: cell address as tuple (row,column) or label 'A1'.
        :param val: New value
        :param parse: if the values should be stored \
                        as is or should be as if the user typed them into the UI

        Example:

        >>> wks.update_cell('A1', '42') # this could be 'a1' as well
        <Cell R1C1 "42">
        >>> wks.update_cell('A3', '=A1+A2', True)
        <Cell R1C3 "57">
        """
        label = format_addr(addr, 'label')
        body = dict()
        body['range'] = self._get_range(label, label)
        body['majorDimension'] = 'ROWS'
        body['values'] = [[val]]
        self.client.sh_update_range(self.spreadsheet.id, body, self.spreadsheet.batch_mode, parse)

    def update_cells(self, crange=None, values=None, cell_list=None, majordim='ROWS'):
        """Updates cells in batch, it can take either a cell list or a range and values

        :param cell_list: List of a :class:`Cell` objects to update with their values
        :param crange: range in format A1:A2 or just 'A1' or even (1,2) end cell will be infered from values
        :param values: matrix of values if range given, if a value is None its unchanged
        :param majordim: major dimension of given data


        """
        if cell_list:
            crange = 'A1:' + str(format_addr((self.rows, self.cols)))
            # @TODO fit the minimum rectangle than whole array
            values = [[None for x in range(self.cols)] for y in range(self.rows)]
            for cell in cell_list:
                values[cell.col-1][cell.row-1] = cell.value
        body = dict()
        estimate_size = False
        if type(crange) == str:
            if crange.find(':') == -1:
                estimate_size = True
        elif type(crange) == tuple:
            estimate_size = True
        else:
            raise InvalidArgumentValue('crange')

        if estimate_size:
            start_r_tuple = format_addr(crange, output='tuple')
            if majordim == 'ROWS':
                end_r_tuple = (start_r_tuple[0]+len(values), start_r_tuple[1]+len(values[0]))
            else:
                end_r_tuple = (start_r_tuple[0] + len(values[0]), start_r_tuple[1] + len(values))
            body['range'] = self._get_range(crange, format_addr(end_r_tuple))
        else:
            body['range'] = self._get_range(*crange.split(':'))
        body['majorDimension'] = majordim
        body['values'] = values
        self.client.sh_update_range(self.spreadsheet.id, body, self.spreadsheet.batch_mode)

    def update_col(self, index, values):
        """update an existing colum with values

        """
        colrange = format_addr((1, index), 'label') + ":" + format_addr((len(values), index), "label")
        self.update_cells(crange=colrange, values=[values], majordim='COLUMNS')

    def update_row(self, index, values):
        """update an existing row with values

        """
        colrange = format_addr((index, 1), 'label') + ':' + format_addr((index, len(values)), 'label')
        self.update_cells(crange=colrange, values=[values], majordim='ROWS')

    def resize(self, rows=None, cols=None):
        """Resizes the worksheet.

        :param rows: New rows number.
        :param cols: New columns number.
        """
        self.unlink()
        self.rows = rows
        self.cols = cols
        self.link()

    def add_rows(self, rows):
        """Adds rows to worksheet.

        :param rows: Rows number to add.
        """
        self.resize(rows=self.rows + rows, cols=self.cols)

    def add_cols(self, cols):
        """Adds colums to worksheet.

        :param cols: Columns number to add.
        """
        self.resize(cols=self.cols + cols, rows=self.rows)

    def delete_cols(self, index, number=1):
        """
        delete a number of colums stating from index

        :param index: indenx of first col to delete
        :param number: number of cols to delete

        """
        index -= 1
        if number < 1:
            raise InvalidArgumentValue('number')
        request = {'deleteDimension': {'range': {'sheetId': self.id, 'dimension': 'COLUMNS',
                                                 'endIndex': (index+number), 'startIndex': index}}}
        self.client.sh_batch_update(self.spreadsheet.id, request, batch=self.spreadsheet.batch_mode)
        self.jsonSheet['properties']['gridProperties']['columnCount'] = self.cols-number

    def delete_rows(self, index, number=1):
        """
        delete a number of rows stating from index

        :param index: index of first row to delete
        :param number: number of rows to delete

        """
        index -= 1
        if number < 1:
            raise InvalidArgumentValue
        request = {'deleteDimension': {'range': {'sheetId': self.id, 'dimension': 'ROWS',
                                                 'endIndex': (index+number), 'startIndex': index}}}
        self.client.sh_batch_update(self.spreadsheet.id, request, batch=self.spreadsheet.batch_mode)
        self.jsonSheet['properties']['gridProperties']['rowCount'] = self.rows-number

    def insert_cols(self, col, number=1, values=None, inherit=False):
        """
        Insert a colum after the colum <col> and fill with values <values>
        Widens the worksheet if there are more values than columns.

        :param col: columer after which new colum should be inserted
        :param number: number of colums to be inserted
        :param values: values matrix to filled in new colum
        :param inherit: If dimension properties should be extended from the dimensions before or after
                        the newly inserted dimensions
        """
        request = {'insertDimension': {'inheritFromBefore': inherit,
                                       'range': {'sheetId': self.id, 'dimension': 'COLUMNS',
                                                 'endIndex': (col+number), 'startIndex': col}
                                       }}
        self.client.sh_batch_update(self.spreadsheet.id, request, batch=self.spreadsheet.batch_mode)
        self.jsonSheet['properties']['gridProperties']['columnCount'] = self.cols+number
        if values and number == 1:
            if len(values) > self.rows:
                self.rows = len(values)
            self.update_col(col+1, values)

    def insert_rows(self, row, number=1, values=None, inherit=False):
        """
        Insert a row after the row <row> and fill with values <values>
        Widens the worksheet if there are more values than columns.

        :param row: row after which new colum should be inserted
        :param number: number of rows to be inserted
        :param values: values matrix to be filled in new row
        :param inherit: If dimension properties should be extended from the dimensions before or after
                        the newly inserted dimensions
        """
        request = {'insertDimension': {'inheritFromBefore': inherit,
                                       'range': {'sheetId': self.id, 'dimension': 'ROWS',
                                                 'endIndex': (row+number), 'startIndex': row}}}
        self.client.sh_batch_update(self.spreadsheet.id, request, batch=self.spreadsheet.batch_mode)
        self.jsonSheet['properties']['gridProperties']['rowCount'] = self.rows + number
        # @TODO fore multiple rows inserted change
        if values and number == 1:
            if len(values) > self.cols:
                self.cols = len(values)
            self.update_row(row+1, values)

    def clear(self, start='A1', end=None):
        """
        clears the worksheet by default, if range given then clears range

        :param start: topright cell address
        :param end: bottom left cell of range

        """
        if not end:
            end = (self.rows, self.cols)
        body = {'ranges': [self._get_range(start, end)]}
        self.client.sh_batch_clear(self.spreadsheet.id, body)

    def append_row(self, start='A1', end=None, values=None):
        """Search for a table in the given range and will
         append it with values

        :param start: start cell of range
        :param end: end cell of range
        :param values: List of values for the new row.

        """
        if type(values[0]) != list:
            values = [values]
        if not end:
            end = (self.rows, self.cols)
        body = {"values": values}
        self.client.sh_append(self.spreadsheet.id, body=body, rranage=self._get_range(start, end))

    def find(self, query, replace=None, force_fetch=True):
        """Finds first cell matching query.

        :param query: A text string or compiled regular expression.
        :param replace: string to replace
        :param force_fetch: if local datagrid should be updated before searching, even if file is not modified
        """
        self._update_grid(force_fetch)
        found_list = []
        if isinstance(query, type(re.compile(""))):
            match = lambda x: query.search(x.value)
        else:
            match = lambda x: x.value == query
        for row in self.data_grid:
            found_list.extend(filter(match, row))
        if replace:
            for cell in found_list:
                cell.value = replace
        return found_list

<<<<<<< HEAD
    def create_named_range(self, name, start, end):
        """
        Create a named range in this sheet

        :param name: Name of the named range
        :param start: top right cell adress
        :param end: bottom right cell adress

        """
        request = {"addNamedRange": {
            "namedRange": {
                "name": name,
                "range": {
                    "sheetId": self.id,
                    "startRowIndex": start[0]-1,
                    "endRowIndex": end[0],
                    "startColumnIndex": start[1]-1,
                    "endColumnIndex": end[1],
                }
            }}}
        self.client.sh_batch_update(self.spreadsheet.id, request, batch=self.spreadsheet.batch_mode)
        self.spreadsheet.named_ranges.append(request['addNamedRange']['namedRange'])
        return DataRange(start, end, self, name)

    def get_named_range(self, name):
        """
        get a named range given name
        :param name: Name of the named range to be retrived
        :return: :class: DataRange
        """
        nrange = [x for x in self.spreadsheet.named_ranges if x['name'] == name and x['range']['sheetId']==self.id]
        if len(nrange) == 0:
            # fetch
            raise RangeNotFound
        DataRange(start=(nrange['range']['startRowIndex'], nrange['range']['startRowIndex']),
                  end=(nrange['range']['endRowIndex'], nrange['range']['endRowIndex']), name_id=nrange['namedRangeId'],
                  worksheet=self)

    def delete_named_range(self, name):
        """
        delete a named range
        :param name: name of named range to be deleted
        """
        pass

=======
    # @TODO optimize with unlink
>>>>>>> 66422818
    def set_dataframe(self, df, start, copy_index=False, copy_head=True, fit=False, escape_formulae=False):
        """
        set the values of a pandas dataframe at cell <start>

        :param df: pandas dataframe
        :param start: top right cell address from where values are inserted
        :param copy_index: if index should be copied (multi index supported)
        :param copy_head: if headers should be copied
        :param fit: should the worksheet should be resized to fit the dataframe
        :param escape_formulae: If any value starts with an equals sign =, it will be
               prefixed with a apostrophe ', to avoid being interpreted as a formula.

        """
        start = format_addr(start, 'tuple')
        values = df.values.tolist()
        (df_rows, df_cols) = df.shape

        if copy_index:
            if isinstance(df.index, MultiIndex):
                for i, indexes in enumerate(df.index):
                    for index_item in reversed(indexes):
                        values[i].insert(0, index_item)
                df_cols += len(df.index[0])
            else:
                for i, val in enumerate(df.index):
                    values[i].insert(0, val)
                df_cols += 1

        if copy_head:
            head = []
            if isinstance(df.index, MultiIndex) and copy_index:
                head = [""] * len(df.index[0])
            elif copy_index:
                head = [""]
            head.extend(df.columns.tolist())
            values.insert(0, head)
            df_rows += 1

        end = format_addr(tuple([start[0]+df_rows, start[1]+df_cols]))

        if fit:
            self.cols = start[1] - 1 + df_cols
            self.rows = start[0] - 1 + df_rows

        print (self.cols, self.rows)
        print (values)
        # @TODO optimize this
        if escape_formulae:
            for row in values:
                for i in range(len(row)):
                    if type(row[i]) == str and row[i].startswith('='):
                        row[i] = "'" + str(row[i])
        crange = format_addr(start) + ':' + end
        self.update_cells(crange=crange, values=values)

    def get_as_df(self, has_header=True, index_colum=None, start=None, end=None, numerize=True, empty_value=''):
        """
        get value of worksheet as a pandas dataframe

        :param has_header: If is True intrept first row as DF header
        :param index_colum: worksheet column number to use as DF index
        :param numerize: If True, cell values will be numerized
        :param empty_value: value  used to indicate empty cell value
        :param start: top left cell of dataframe, if not set whole sheet will be fetched
        :param end: bottom right cell of dataframe, if not set whole sheet will be fetched

        :returns: pandas.Dataframe

        """
        if not DataFrame:
            raise ImportError("pandas")
        if start is not None and end is not None:
            values = self.get_values(start, end, include_empty=True)
        else:
            values = self.get_all_values(returnas='matrix', include_empty=True)

        if numerize:
            values = [numericise_all(row[:len(values[0])], empty_value) for row in values]

        if has_header:
            keys = values[0]
            values = [row[:len(values[0])] for row in values[1:]]
            df = DataFrame(values, columns=keys)
        else:
            df = DataFrame(values)

        if index_colum:
            if index_colum < 1 or index_colum > len(df.columns):
                raise ValueError("index_column %s not found" % index_colum)
            else:
                df.index = df[df.columns[index_colum - 1]]
                del df[df.columns[index_colum - 1]]
        return df

    def export(self, fformat=ExportType.CSV):
        """Export the worksheet in specified format.

        :param fformat: A format of the output as Enum ExportType
        """
        if fformat is ExportType.CSV:
            import csv
            filename = 'worksheet'+str(self.id)+'.csv'
            with open(filename, 'wt') as f:
                writer = csv.writer(f, lineterminator="\n")
                writer.writerows(self.get_all_values())
        elif isinstance(fformat, ExportType):
            self.client.export(self.spreadsheet.id, fformat)

    def copy_to(self, spreadsheet_id):
        """
        copy the worksheet to specified spreadsheet
        :param spreadsheet_id: id to the spreadsheet to copy

        """
        self.client.sh_copy_worksheet(self.spreadsheet.id, self.id, spreadsheet_id)

    def __eq__(self, other):
        return self.id == other.id and self.spreadsheet == other.spreadsheet

    # @TODO optimize (use datagrid)
    def __iter__(self):
        rows = self.get_all_values(majdim='ROWS')
        for row in rows:
            yield(row + (self.cols - len(row))*[''])

    # @TODO optimize (use datagrid)
    def __getitem__(self, item):
        if type(item) == int:
            if item >= self.cols:
                raise CellNotFound
            try:
                row = self.get_all_values()[item]
            except IndexError:
                row = ['']*self.cols
            return row + (self.cols - len(row))*['']<|MERGE_RESOLUTION|>--- conflicted
+++ resolved
@@ -549,7 +549,6 @@
                 cell.value = replace
         return found_list
 
-<<<<<<< HEAD
     def create_named_range(self, name, start, end):
         """
         Create a named range in this sheet
@@ -595,9 +594,7 @@
         """
         pass
 
-=======
     # @TODO optimize with unlink
->>>>>>> 66422818
     def set_dataframe(self, df, start, copy_index=False, copy_head=True, fit=False, escape_formulae=False):
         """
         set the values of a pandas dataframe at cell <start>
